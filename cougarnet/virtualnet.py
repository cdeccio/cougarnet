--- conflicted
+++ resolved
@@ -178,23 +178,6 @@
         p = subprocess.Popen(cmd, stdin=subprocess.DEVNULL,
                 stdout=subprocess.DEVNULL, stderr=subprocess.DEVNULL)
 
-<<<<<<< HEAD
-        t = time.time()
-        while True:
-            with open(self.pidfile, 'r') as fh:
-                try:
-                    self.pid = int(fh.read())
-                    break
-                except ValueError:
-                    pass
-
-                if time.time() - t > 3:
-                    remove_if_exists(self.pidfile)
-                    raise HostNotStarted(f'{self.hostname} did not start properly.')
-                time.sleep(0.1)
-
-=======
->>>>>>> e62b36bb
     def add_int(self, intf, host):
         self.int_to_neighbor[intf] = host
         if host in self.neighbor_to_int:
@@ -224,13 +207,9 @@
             except subprocess.CalledProcessError:
                 break
 
-<<<<<<< HEAD
-        remove_if_exists(f'/run/netns/{self.hostname}', as_root=True)
-=======
         if os.path.exists(f'/run/netns/{self.hostname}'):
             cmd = ['sudo', 'rm', f'/run/netns/{self.hostname}']
             subprocess.run(cmd)
->>>>>>> e62b36bb
 
         if self.type == 'switch' and self.native_apps:
             cmd = ['sudo', 'ovs-vsctl', 'del-br', self.hostname]
@@ -242,16 +221,8 @@
                     cmd = ['sudo', 'ip', 'link', 'del', intf]
                     subprocess.run(cmd)
 
-<<<<<<< HEAD
-        if self.pidfile is not None:
-            remove_if_exists(self.pidfile, as_root=True)
-
-        if self.config_file is not None:
-            remove_if_exists(self.config_file)
-=======
         if self.config_file is not None and os.path.exists(self.config_file):
             os.unlink(self.config_file)
->>>>>>> e62b36bb
 
         if self.hosts_file is not None:
             remove_if_exists(self.hosts_file, as_root=True)
@@ -560,15 +531,7 @@
                 host.create_hosts_file_entries(fh)
 
     def config(self):
-<<<<<<< HEAD
-        cmd = ['mkdir', '-p', TMPDIR]
-        subprocess.run(cmd)
-        fd, self.commsock_file = tempfile.mkstemp(suffix='.sock', dir=TMPDIR)
-        os.close(fd)
-        remove_if_exists(self.commsock_file)
-=======
         self.commsock_file = os.path.join(self.tmpdir, COMM_SOCK_FILENAME)
->>>>>>> e62b36bb
         self.commsock = socket.socket(socket.AF_UNIX, socket.SOCK_DGRAM, 0)
         self.commsock.bind(self.commsock_file)
 
@@ -583,23 +546,6 @@
         for hostname, host in self.host_by_name.items():
             host.signal(signal)
 
-<<<<<<< HEAD
-    def wait_for_startup(self):
-        while True:
-            none_exists = True
-            for hostname, host in self.host_by_name.items():
-                if os.path.exists(host.pidfile):
-                    pid = open(host.pidfile, 'r').read()
-                    cmd = ['ps', '-p', pid]
-                    p = subprocess.run(cmd, stdout=subprocess.DEVNULL)
-                    if p.returncode != 0:
-                        remove_if_exists(host.pidfile)
-                        raise HostNotStarted(f'{hostname} did not start properly.')
-                    none_exists = False
-            if none_exists:
-                break
-            time.sleep(0.1)
-=======
     def wait_for_phase1_startup(self, host):
         # set to non-bocking with timeout 3
         self.commsock.settimeout(3)
@@ -651,7 +597,6 @@
                 raise HostNotStarted(f'{hostname} did not start properly.')
             else:
                 raise HostNotStarted(f'{hostname} is taking too long.')
->>>>>>> e62b36bb
 
     def start(self, wireshark_host=None):
         # start the hosts and wait for each to write its PID to the
@@ -680,17 +625,10 @@
         for hostname, host in self.host_by_name.items():
             host.cleanup()
 
-<<<<<<< HEAD
-        remove_if_exists(self.hosts_file)
-
-        self.commsock.close()
-        remove_if_exists(self.commsock_file)
-=======
         os.unlink(self.hosts_file)
 
         self.commsock.close()
         os.unlink(self.commsock_file)
->>>>>>> e62b36bb
 
     def label_for_link(self, host1, int1, host2, int2):
         s = '<<TABLE BORDER="0">' + host1.label_for_int(int1) + \
